--- conflicted
+++ resolved
@@ -160,12 +160,9 @@
 <section class="pf-c-page__main-section" style="padding-top: 0;">
     {% include "unified_stats_cards.html" %}
 </section>
-<<<<<<< HEAD
 
 <!-- Network Analysis Section -->
-=======
 <!-- Main Dashboard Content -->
->>>>>>> 5070a6a5
 <section class="pf-c-page__main-section">
     <div class="nm-stats-grid">
         <!-- LAN vs External Analysis -->
