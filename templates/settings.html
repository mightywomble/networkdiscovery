--- conflicted
+++ resolved
@@ -398,153 +398,9 @@
     });
 }
 
-<<<<<<< HEAD
 function openChatbotSettingsModal() {
-    // Create modal HTML if it doesn't exist
-    if (!document.getElementById('chatbotSettingsModal')) {
-        const modalHtml = `
-            <div class="pf-c-backdrop">
-                <div class="pf-l-bullseye">
-                    <div class="pf-c-modal-box pf-m-lg" role="dialog" aria-modal="true" aria-labelledby="chatbot-settings-modal-title" aria-describedby="chatbot-settings-modal-description" id="chatbotSettingsModal">
-                        <div class="pf-c-modal-box__header">
-                            <h1 class="pf-c-modal-box__title" id="chatbot-settings-modal-title">
-                                <i class="fas fa-robot pf-u-mr-sm"></i>AI Chatbot Configuration
-                            </h1>
-                        </div>
-                        <div class="pf-c-modal-box__body" id="chatbot-settings-modal-description">
-                            <form id="chatbot-settings-form">
-                                <div class="pf-l-grid pf-m-gutter">
-                                    <div class="pf-l-grid__item pf-m-12-col">
-                                        <div class="pf-c-form__group">
-                                            <div class="pf-c-form__group-label">
-                                                <label class="pf-c-form__label" for="minimum-agent-version">
-                                                    <span class="pf-c-form__label-text">Minimum Agent Version</span>
-                                                    <span class="pf-c-form__label-required" aria-hidden="true">*</span>
-                                                </label>
-                                            </div>
-                                            <div class="pf-c-form__group-control">
-                                                <select class="pf-c-form-control" id="minimum-agent-version" required>
-                                                    <option value="1.5.0">1.5.0</option>
-                                                    <option value="1.6.0" selected>1.6.0</option>
-                                                    <option value="1.7.0">1.7.0</option>
-                                                    <option value="2.0.0">2.0.0</option>
-                                                </select>
-                                                <div class="pf-c-form__helper-text">
-                                                    <div class="pf-c-helper-text">
-                                                        <div class="pf-c-helper-text__item">
-                                                            <span class="pf-c-helper-text__item-text">Agents with versions below this will be blocked from executing AI-generated scripts.</span>
-                                                        </div>
-                                                    </div>
-                                                </div>
-                                            </div>
-                                        </div>
-                                    </div>
-                                    
-                                    <div class="pf-l-grid__item pf-m-12-col">
-                                        <div class="pf-c-form__group">
-                                            <div class="pf-c-form__group-control">
-                                                <div class="pf-c-check">
-                                                    <input class="pf-c-check__input" type="checkbox" id="require-version-check" checked>
-                                                    <label class="pf-c-check__label" for="require-version-check">Enable version checking</label>
-                                                </div>
-                                                <div class="pf-c-form__helper-text">
-                                                    <div class="pf-c-helper-text">
-                                                        <div class="pf-c-helper-text__item">
-                                                            <span class="pf-c-helper-text__item-text">When enabled, prevents script execution on agents with incompatible versions. Disable for testing or maintenance.</span>
-                                                        </div>
-                                                    </div>
-                                                </div>
-                                            </div>
-                                        </div>
-                                    </div>
-                                    
-                                    <div class="pf-l-grid__item pf-m-12-col">
-                                        <div class="pf-c-form__group">
-                                            <div class="pf-c-form__group-label">
-                                                <label class="pf-c-form__label" for="script-timeout">
-                                                    <span class="pf-c-form__label-text">Script Timeout (seconds)</span>
-                                                </label>
-                                            </div>
-                                            <div class="pf-c-form__group-control">
-                                                <input class="pf-c-form-control" type="number" id="script-timeout" min="30" max="3600" value="300">
-                                                <div class="pf-c-form__helper-text">
-                                                    <div class="pf-c-helper-text">
-                                                        <div class="pf-c-helper-text__item">
-                                                            <span class="pf-c-helper-text__item-text">Maximum time to wait for script execution before timing out.</span>
-                                                        </div>
-                                                    </div>
-                                                </div>
-                                            </div>
-                                        </div>
-                                    </div>
-                                    
-                                    <div class="pf-l-grid__item pf-m-12-col">
-                                        <div class="pf-c-form__group">
-                                            <div class="pf-c-form__group-label">
-                                                <label class="pf-c-form__label" for="max-concurrent">
-                                                    <span class="pf-c-form__label-text">Max Concurrent Executions</span>
-                                                </label>
-                                            </div>
-                                            <div class="pf-c-form__group-control">
-                                                <input class="pf-c-form-control" type="number" id="max-concurrent" min="1" max="20" value="5">
-                                                <div class="pf-c-form__helper-text">
-                                                    <div class="pf-c-helper-text">
-                                                        <div class="pf-c-helper-text__item">
-                                                            <span class="pf-c-helper-text__item-text">Maximum number of scripts that can run simultaneously.</span>
-                                                        </div>
-                                                    </div>
-                                                </div>
-                                            </div>
-                                        </div>
-                                    </div>
-                                    
-                                    <div class="pf-l-grid__item pf-m-12-col">
-                                        <div class="pf-c-form__group">
-                                            <div class="pf-c-form__group-label">
-                                                <label class="pf-c-form__label" for="system-prompt">
-                                                    <span class="pf-c-form__label-text">System Prompt</span>
-                                                </label>
-                                            </div>
-                                            <div class="pf-c-form__group-control">
-                                                <textarea class="pf-c-form-control" id="system-prompt" rows="6" placeholder="Enter the system prompt for the AI chatbot..."></textarea>
-                                                <div class="pf-c-form__helper-text">
-                                                    <div class="pf-c-helper-text">
-                                                        <div class="pf-c-helper-text__item">
-                                                            <span class="pf-c-helper-text__item-text">The system prompt that guides the AI's behavior when generating scripts.</span>
-                                                        </div>
-                                                    </div>
-                                                </div>
-                                            </div>
-                                        </div>
-                                    </div>
-                                </div>
-                            </form>
-                        </div>
-                        <div class="pf-c-modal-box__footer">
-                            <button class="pf-c-button pf-m-primary" type="button" onclick="saveChatbotSettings()">
-                                <i class="fas fa-save pf-u-mr-sm"></i>Save Settings
-                            </button>
-                            <button class="pf-c-button pf-m-link" type="button" onclick="closeChatbotSettingsModal()">
-                                Cancel
-                            </button>
-                        </div>
-                    </div>
-                </div>
-            </div>
-        `;
-        
-        document.body.insertAdjacentHTML('beforeend', modalHtml);
-    }
-    
-    // Load current settings into the form
-    loadChatbotSettingsIntoForm();
-    
-    // Show the modal
-    document.getElementById('chatbotSettingsModal').style.display = 'block';
-}
-=======
-function openChatbotSettingsModal() {    window.location.href = "/chatbotsettings";}
->>>>>>> 2d22018d
+    window.location.href = "/chatbotsettings";
+}
 
 function loadChatbotSettingsIntoForm() {
     fetch('/api/chatbot_settings')
