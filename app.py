--- conflicted
+++ resolved
@@ -5157,17 +5157,9 @@
         })
         
     except Exception as e:
-<<<<<<< HEAD
-        import traceback
-        traceback.print_exc()  # Print full traceback to console for debugging
-        return jsonify({
-            'success': False,
-            'error': f'{type(e).__name__}: {str(e)}'
-=======
-        return jsonify({
-            'success': False,
-            'error': str(e)
->>>>>>> 2d22018d
+        return jsonify({
+            'success': False,
+            'error': str(e)
         }), 500
 
 @app.route('/api/chatbot/conversation/<conversation_id>', methods=['GET'])
